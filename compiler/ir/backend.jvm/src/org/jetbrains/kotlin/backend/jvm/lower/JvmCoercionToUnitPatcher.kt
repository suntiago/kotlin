/*
 * Copyright 2010-2018 JetBrains s.r.o. Use of this source code is governed by the Apache 2.0 license
 * that can be found in the license/LICENSE.txt file.
 */

package org.jetbrains.kotlin.backend.jvm.lower

import org.jetbrains.kotlin.backend.common.FileLoweringPass
import org.jetbrains.kotlin.backend.common.phaser.makeIrFilePhase
import org.jetbrains.kotlin.backend.jvm.JvmBackendContext
import org.jetbrains.kotlin.backend.jvm.JvmGeneratorExtensions
import org.jetbrains.kotlin.ir.declarations.IrFile
import org.jetbrains.kotlin.ir.expressions.IrCall
import org.jetbrains.kotlin.ir.expressions.IrExpression
import org.jetbrains.kotlin.ir.types.isSubtypeOfClass
import org.jetbrains.kotlin.ir.types.toKotlinType
import org.jetbrains.kotlin.ir.util.TypeTranslator
import org.jetbrains.kotlin.ir.util.coerceToUnitIfNeeded
import org.jetbrains.kotlin.ir.visitors.transformChildrenVoid
import org.jetbrains.kotlin.psi2ir.transformations.InsertImplicitCasts

internal val jvmCoercionToUnitPhase = makeIrFilePhase(
    ::JvmCoercionToUnitPatcher,
    name = "JvmCoercionToUnit",
    description = "Insert conversions to unit after IrCalls where needed"
)

class JvmCoercionToUnitPatcher(val context: JvmBackendContext) :
    InsertImplicitCasts(
        context.builtIns, context.irBuiltIns,
<<<<<<< HEAD
        TypeTranslator(context.ir.symbols.externalSymbolTable, context.state.languageVersionSettings),
        JvmGeneratorExtensions.samConversion
=======
        TypeTranslator(context.ir.symbols.externalSymbolTable, context.state.languageVersionSettings, context.builtIns)
>>>>>>> 21d72291
    ),
    FileLoweringPass {

    override fun lower(irFile: IrFile) {
        irFile.transformChildrenVoid(this)
    }

    override fun IrExpression.coerceToUnit(): IrExpression {
        if (type.isSubtypeOfClass(context.irBuiltIns.unitClass) && this is IrCall) {
            return coerceToUnitIfNeeded(symbol.owner.returnType.toKotlinType(), context.irBuiltIns)
        }

        return this
    }
}<|MERGE_RESOLUTION|>--- conflicted
+++ resolved
@@ -28,12 +28,8 @@
 class JvmCoercionToUnitPatcher(val context: JvmBackendContext) :
     InsertImplicitCasts(
         context.builtIns, context.irBuiltIns,
-<<<<<<< HEAD
-        TypeTranslator(context.ir.symbols.externalSymbolTable, context.state.languageVersionSettings),
+        TypeTranslator(context.ir.symbols.externalSymbolTable, context.state.languageVersionSettings, context.builtIns),
         JvmGeneratorExtensions.samConversion
-=======
-        TypeTranslator(context.ir.symbols.externalSymbolTable, context.state.languageVersionSettings, context.builtIns)
->>>>>>> 21d72291
     ),
     FileLoweringPass {
 
